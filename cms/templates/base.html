--- conflicted
+++ resolved
@@ -52,7 +52,6 @@
       document.location.protocol + '//www.youtube.com/player_api">\x3C/script>');
     </script>
 
-<<<<<<< HEAD
     <!-- view -->
     <div class="wrapper wrapper-view">    
       <%include file="widgets/header.html" />
@@ -61,22 +60,13 @@
 
       <%block name="content"></%block>
       <%include file="widgets/footer.html" />
+      <%include file="widgets/tender.html" />
       <%block name="view_notifications"></%block>
     </div>
 
     <%block name="view_prompts"></%block>
-
-    <%block name="jsextra"></%block>
-  </body>
-</html>
-=======
-    <%block name="content"></%block>
-    <%include file="widgets/footer.html" />
-    <%include file="widgets/tender.html" />
     <%block name="jsextra"></%block>
   </body>
 
   <%include file="widgets/qualaroo.html" />
-</html>
-
->>>>>>> 8cd11f4f
+</html>